local.properties
.version
build.properties

<<<<<<< HEAD
## General
=======
####### General #######
*.swo
>>>>>>> 28c066f8
trace
activity*.png
*.class
*.orig
*~
*.DS_Store

## Ant
build/

<<<<<<< HEAD
## Covers NetBeans IDE
=======
####### Gradle #######
.gradle/
reports/

####### Covers NetBeans IDE #######
>>>>>>> 28c066f8
nbproject/private/
nbbuild/
dist/
nbdist/
.nb-gradle/

<<<<<<< HEAD
## Covers Eclipse IDE
=======
####### Covers Eclipse IDE #######
.idea/
>>>>>>> 28c066f8
.metadata
tmp/
*.tmp
*.bak
*.swp
*~.nib
.settings/
.loadpath
.recommenders
.classpath
.project

<<<<<<< HEAD
## Covers JetBrains IDE: IntelliJ
.idea/
=======
####### Covers JetBrains IDE: IntelliJ #######
*.iml
*.ipr

# User-specific stuff:
.idea/**/workspace.xml
.idea/**/tasks.xml
.idea/dictionaries
.idea/ant.xml

# Sensitive or high-churn files:
.idea/**/dataSources/
.idea/**/dataSources.ids
.idea/**/dataSources.local.xml
.idea/**/sqlDataSources.xml
.idea/**/dynamic.xml
.idea/**/uiDesigner.xml

# Gradle:
.idea/**/gradle.xml
.idea/**/libraries
>>>>>>> 28c066f8

## File-based project format:
*.iws

## Plugin-specific files:

# IntelliJ
out/

# JIRA plugin
atlassian-ide-plugin.xml<|MERGE_RESOLUTION|>--- conflicted
+++ resolved
@@ -2,12 +2,8 @@
 .version
 build.properties
 
-<<<<<<< HEAD
-## General
-=======
 ####### General #######
 *.swo
->>>>>>> 28c066f8
 trace
 activity*.png
 *.class
@@ -15,30 +11,21 @@
 *~
 *.DS_Store
 
-## Ant
+####### Ant #######
 build/
 
-<<<<<<< HEAD
-## Covers NetBeans IDE
-=======
 ####### Gradle #######
 .gradle/
 reports/
 
 ####### Covers NetBeans IDE #######
->>>>>>> 28c066f8
 nbproject/private/
 nbbuild/
 dist/
 nbdist/
 .nb-gradle/
 
-<<<<<<< HEAD
-## Covers Eclipse IDE
-=======
 ####### Covers Eclipse IDE #######
-.idea/
->>>>>>> 28c066f8
 .metadata
 tmp/
 *.tmp
@@ -51,10 +38,6 @@
 .classpath
 .project
 
-<<<<<<< HEAD
-## Covers JetBrains IDE: IntelliJ
-.idea/
-=======
 ####### Covers JetBrains IDE: IntelliJ #######
 *.iml
 *.ipr
@@ -76,7 +59,6 @@
 # Gradle:
 .idea/**/gradle.xml
 .idea/**/libraries
->>>>>>> 28c066f8
 
 ## File-based project format:
 *.iws
